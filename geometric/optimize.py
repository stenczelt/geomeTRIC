from __future__ import print_function, division

import argparse
import itertools
import os
import shutil
import sys

import numpy as np
from numpy.linalg import multi_dot

from .engine import set_tcenv, load_tcin, TeraChem, TeraChem_CI, Psi4, QChem, Gromacs, Molpro, QCEngineAPI
from .internal import *
from .molecule import Molecule, Elements
from .nifty import row, col, flat, invert_svd, uncommadash, isint, bohr2ang, ang2bohr
from .rotate import get_rot, sorted_eigh, calc_fac_dfac
from enum import Enum


def RebuildHessian(IC, H0, coord_seq, grad_seq, params):
    """
    Rebuild the Hessian after making a change to the internal coordinate system.

    Parameters
    ----------
    IC : InternalCoordinates
        Object describing the internal coordinate system
    H0 : np.ndarray
        N_ic x N_ic square matrix containing the guess Hessian
    coord_seq : list
        List of N_atom x 3 Cartesian coordinates in atomic units
    grad_seq : list
        List of N_atom x 3 Cartesian gradients in atomic units
    params : OptParams object
        Uses trust, epsilon, and reset
        trust : Only recover using previous geometries within the trust radius
        epsilon : Small eigenvalue threshold
        reset : Revert to the guess Hessian if eigenvalues smaller than threshold

    Returns
    -------
    np.ndarray
        Internal coordinate Hessian updated with series of internal coordinate gradients
    """
    Na = len(coord_seq[0])/3
    history = 0
    for i in range(2, len(coord_seq)+1):
        disp = bohr2ang*(coord_seq[-i]-coord_seq[-1])
        rmsd = np.sqrt(np.sum(disp**2)/Na)
        if rmsd > params.trust: break
        history += 1
    if history < 1:
        return H0.copy()
    print("Rebuilding Hessian using %i gradients" % history)
    y_seq = [IC.calculate(i) for i in coord_seq[-history-1:]]
    g_seq = [IC.calcGrad(i, j) for i, j in zip(coord_seq[-history-1:],grad_seq[-history-1:])]
    Yprev = y_seq[0]
    Gprev = g_seq[0]
    H = H0.copy()
    for i in range(1, len(y_seq)):
        Y = y_seq[i]
        G = g_seq[i]
        Yprev = y_seq[i-1]
        Gprev = g_seq[i-1]
        Dy   = col(Y - Yprev)
        Dg   = col(G - Gprev)
        # Mat1 = (Dg*Dg.T)/(Dg.T*Dy)[0,0]
        # Mat2 = ((H*Dy)*(H*Dy).T)/(Dy.T*H*Dy)[0,0]
        Mat1 = np.dot(Dg,Dg.T)/np.dot(Dg.T,Dy)[0,0]
        Mat2 = np.dot(np.dot(H,Dy),np.dot(H,Dy).T)/multi_dot([Dy.T,H,Dy])[0,0]
        Hstor = H.copy()
        H += Mat1-Mat2
    if np.min(np.linalg.eigh(H)[0]) < params.epsilon and params.reset:
        print("Eigenvalues below %.4e (%.4e) - returning guess" % (params.epsilon, np.min(np.linalg.eigh(H)[0])))
        return H0.copy()
    return H

def calc_drms_dmax(Xnew, Xold, align=True):
    """
    Align and calculate the RMSD for two geometries.

    Xnew : np.ndarray
        First set of coordinates as a flat array in a.u.
    Xold : np.ndarray
        Second set of coordinates as a flat array in a.u.
    align : bool
        Align before calculating RMSD or no?

    Returns
    -------
    float, float
        RMS and maximum displacements in Angstrom
    """
    # Shift to the origin
    Xold = Xold.copy().reshape(-1, 3)
    Xold -= np.mean(Xold, axis=0)
    Xnew = Xnew.copy().reshape(-1, 3)
    Xnew -= np.mean(Xnew, axis=0)
    # Obtain the rotation
    if align:
        U = get_rot(Xnew, Xold)
        # Xrot = np.array((U*np.matrix(Xnew).T).T).flatten()
        Xrot = np.dot(U, Xnew.T).T.flatten()
        Xold = np.array(Xold).flatten()
        displacement = np.sqrt(np.sum((((Xrot-Xold)*bohr2ang).reshape(-1,3))**2, axis=1))
    else:
        displacement = np.sqrt(np.sum((((Xnew-Xold)*bohr2ang).reshape(-1,3))**2, axis=1))
    rms_displacement = np.sqrt(np.mean(displacement**2))
    max_displacement = np.max(displacement)
    return rms_displacement, max_displacement

def getCartesianNorm(X, dy, IC, enforce=False, verbose=False):
    """
    Get the norm of the optimization step in Cartesian coordinates.

    Parameters
    ----------
    X : np.ndarray
        Nx3 array of Cartesian coordinates in atomic units
    dy : np.ndarray
        N_ic array of internal coordinate displacements
    IC : InternalCoordinates
        Object describing the internal coordinate system
    enforce : bool
        Enforce constraints in the internal coordinate system
    verbose : bool
        Print diagnostic messages

    Returns
    -------
    float
        The RMSD between the updated and original Cartesian coordinates
    """
    # Displacement of each atom in Angstrom
    if IC.haveConstraints() and enforce:
        Xnew = IC.newCartesian_withConstraint(X, dy, verbose=verbose)
    else:
        Xnew = IC.newCartesian(X, dy, verbose=verbose)
    rmsd, maxd = calc_drms_dmax(Xnew, X)
    return rmsd

def between(s, a, b):
    if a < b:
        return s > a and s < b
    elif a > b:
        return s > b and s < a
    else:
        raise RuntimeError('a and b must be different')

def brent_wiki(f, a, b, rel, cvg=0.1, obj=None, verbose=False):
    """
    Brent's method for finding the root of a function.

    Parameters
    ----------
    f : function
        The function containing the root to be found
    a : float
        One side of the "bracket" to start finding the root
    b : float
        The other side of the "bracket"
    rel : float
        The denominator used to calculate the fractional error (in our case, the trust radius)
    cvg : float
        The convergence threshold for the relative error
    obj : object
        Object associated with the function that we may communicate with if desired
    verbose : bool
        Print diagnostic messages

    Returns
    -------
    float
        The location of the root
    """
    fa = f(a)
    fb = f(b)
    if fa*fb > 0:
        raise RuntimeError('Not bracketed')
    if np.abs(fa) < np.abs(fb):
        # Swap if |f(a)| < |f(b)|
        a, b = b, a
        fa, fb = fb, fa
    # Set c to a
    c = a
    fc = fa
    mflag = True
    delta = 1e-6
    epsilon = min(0.01, 1e-2*np.abs(a-b))
    if obj is not None: obj.brentFailed = False
    while True:
        if fa != fc and fb != fc:
            # Inverse quadratic interpolation
            s = a*fb*fc/((fa-fb)*(fa-fc))
            s += b*fa*fc/((fb-fa)*(fb-fc))
            s += c*fa*fb/((fc-fa)*(fc-fb))
        else:
            # Secant method
            s = b-fb*(b-a)/(fb-fa)
        # Evaluate conditions
        condition1 = not between(s, (3*a+b)/4, b)
        condition2 = mflag and (np.abs(s-b) >= np.abs(b-c)/2)
        condition3 = (not mflag) and (np.abs(s-b) >= np.abs(c-d)/2)
        condition4 = mflag and (np.abs(b-c) < delta)
        condition5 = (not mflag) and (np.abs(c-d) < delta)
        if any([condition1, condition2, condition3, condition4, condition5]):
            # Bisection method
            s = (a+b)/2
            mflag = True
        else:
            mflag = False
        # Calculate f(s)
        fs = f(s)
        # print a, s, b, fs, rel, cvg
        # Successful convergence
        if np.abs(fs/rel) <= cvg:
            return s
        # Convergence failure - interval becomes
        # smaller than threshold
        if np.abs(b-a) < epsilon:
            if verbose: print("returning because interval is too small")
            if obj is not None: obj.brentFailed = True
            return s
        # Exit before converging when
        # the function value is positive
        if hasattr(obj, 'from_above'):
            if (obj is not None and obj.from_above) and fs > 0:
                return s
        d = c; fd = fc
        c = b; fc = fb
        if fa*fs < 0:
            b = s; fb = fs
        else:
            a = s; fa = fs
        if np.abs(fa) < np.abs(fb):
            # Swap if |f(a)| < |f(b)|
            a, b = b, a
            fa, fb = fb, fa

def ftest(x):
    answer = (x+3)*(x-1)**2
    print("(x, y) = ", x, answer)
    return answer

def OneDScan(init, final, steps):
    """
    Return a list of N equally spaced values between initial and final.
    This method works with lists of numbers

    Parameters
    ----------
    init : list
        List of numbers to be interpolated
    final : np.ndarray or list
        List of final numbers, must have same shape as "init"
    steps : int
        Number of interpolation steps

    Returns
    -------
    list
        List of lists that interpolate between init and final, including endpoints.
    """
    if len(init) != len(final):
        raise RuntimeError("init and final must have the same length")
    Answer = []
    for j in range(len(init)):
        Answer.append(np.linspace(init[j], final[j], steps))
    Answer = list([list(i) for i in np.array(Answer).T])
    return Answer

def ParseConstraints(molecule, constraints_string):
    """
    Parameters
    ----------
    molecule : Molecule
        Molecule object
    constraints_string : str
        String containing the constraint specification.

    Returns
    -------
    objs : list
        List of primitive internal coordinates corresponding to the constraints
    valgrps : list
        List of lists of constraint values. (There are multiple lists when we are scanning)
    """
    mode = None
    Freezes = []
    # The key in this dictionary is for looking up the following information:
    # 1) The classes for creating the primitive coordinates corresponding to the constraint
    # 2) The number of atomic indices that are required to specify the constraint
    ClassDict = {"distance":([Distance], 2),
                 "angle":([Angle], 3),
                 "dihedral":([Dihedral], 4),
                 "x":([CartesianX], 1),
                 "y":([CartesianY], 1),
                 "z":([CartesianZ], 1),
                 "xy":([CartesianX, CartesianY], 1),
                 "xz":([CartesianX, CartesianZ], 1),
                 "yz":([CartesianY, CartesianZ], 1),
                 "xyz":([CartesianX, CartesianY, CartesianZ], 1),
                 "trans-x":([TranslationX], 1),
                 "trans-y":([TranslationY], 1),
                 "trans-z":([TranslationZ], 1),
                 "trans-xy":([TranslationX, TranslationY], 1),
                 "trans-xz":([TranslationX, TranslationZ], 1),
                 "trans-yz":([TranslationY, TranslationZ], 1),
                 "trans-xyz":([TranslationX, TranslationY, TranslationZ], 1),
                 "rotation":([RotationA, RotationB, RotationC], 1)
                 }
    AtomKeys = ["x", "y", "z", "xy", "yz", "xz", "xyz"]
    TransKeys = ["trans-x", "trans-y", "trans-z", "trans-xy", "trans-yz", "trans-xz", "trans-xyz"]
    objs = []
    vals = []
    coords = molecule.xyzs[0].flatten() * ang2bohr
    for line in constraints_string.split('\n'):
        line = line.split("#")[0].strip().lower()
        # This is a list-of-lists. The intention is to create a multidimensional grid
        # of constraint values if necessary.
        if len(line) == 0: continue
        print(line)
        if line.startswith("$"):
            mode = line.replace("$","")
        else:
            if mode is None:
                raise RuntimeError("Mode ($freeze, $set, $scan) must be set before specifying any constraints")
            s = line.split()
            key = s[0]
            if ''.join(sorted(key)) in AtomKeys:
                key = ''.join(sorted(key))
            elif ''.join(sorted(key.replace('trans-',''))) in AtomKeys:
                key = 'trans-'+''.join(sorted(key.replace('trans-','')))
            classes, n_atom = ClassDict[key]
            if mode == "freeze":
                ntok = n_atom
            elif mode == "set":
                if key == 'rotation':
                    ntok = n_atom + 4
                else:
                    ntok = n_atom + len(classes)
            elif mode == "scan":
                if key == 'rotation':
                    ntok = n_atom + 6
                else:
                    ntok = n_atom + 2*len(classes) + 1
            if len(s) != (ntok+1):
                raise RuntimeError("For this line:%s\nExpected %i tokens but got %i" % (line, ntok+1, len(s)))
            if key in AtomKeys or key in TransKeys:
                # Special code that works for atom position and translation constraints.
                if isint(s[1]):
                    atoms = [int(s[1])-1]
                elif s[1] in [k.lower() for k in Elements]:
                    atoms = [i for i in range(molecule.na) if molecule.elem[i].lower() == s[1]]
                else:
                    atoms = uncommadash(s[1])
                if any([i<0 for i in atoms]):
                    raise RuntimeError("Atom numbers must start from 1")
                if any([i>=molecule.na for i in atoms]):
                    raise RuntimeError("Constraints refer to higher atom indices than the number of atoms")
            if key in AtomKeys:
                # The x-coordinate of all the atoms in a group is a
                # list of constraints that is scanned in 1-D.
                for cls in classes:
                    objs.append([cls(a, w=1.0) for a in atoms])
                if mode == "freeze":
                    for cls in classes:
                        vals.append([[None for a in atoms]])
                elif mode == "set":
                    x1 = [float(i) * ang2bohr for i in s[2:2+len(classes)]]
                    for icls, cls in enumerate(classes):
                        vals.append([[x1[icls] for a in atoms]])
                elif mode == "scan":
                    # If we're scanning it, then we add the whole list of distances to the list-of-lists
                    x1 = [float(i) * ang2bohr for i in s[2:2+len(classes)]]
                    x2 = [float(i) * ang2bohr for i in s[2+len(classes):2+2*len(classes)]]
                    nstep = int(s[2+2*len(classes)])
                    valscan = OneDScan(x1, x2, nstep)
                    for icls, cls in enumerate(classes):
                        vals.append([[v[icls] for a in atoms] for v in valscan])
            elif key in TransKeys:
                # If there is more than one atom and the mode is "set" or "scan", then the
                # center of mass is constrained, so we pick the corresponding classes.
                if len(atoms) > 1:
                    objs.append([cls(atoms, w=np.ones(len(atoms))/len(atoms)) for cls in classes])
                else:
                    objs.append([cls(atoms[0], w=1.0) for cls in classes])
                if mode == "freeze":
                    # LPW 2016-02-10:
                    # trans-x, trans-y, trans-z is a GROUP of constraints
                    # Each group of constraints gets a [[None, None, None]] appended to vals
                    vals.append([[None for cls in classes]])
                elif mode == "set":
                    # Depending on how many coordinates are constrained, we read in the corresponding
                    # number of constraint values.
                    x1 = [float(i) * ang2bohr for i in s[2:2+len(classes)]]
                    # If there's just one constraint value then we append it to the value list-of-lists
                    vals.append([x1])
                elif mode == "scan":
                    # If we're scanning it, then we add the whole list of distances to the list-of-lists
                    x1 = [float(i) * ang2bohr for i in s[2:2+len(classes)]]
                    x2 = [float(i) * ang2bohr for i in s[2+len(classes):2+2*len(classes)]]
                    nstep = int(s[2+2*len(classes)])
                    vals.append(OneDScan(x1, x2, nstep))
            elif key in ["distance", "angle", "dihedral"]:
                if len(classes) != 1:
                    raise RuntimeError("Not OK!")
                atoms = [int(i)-1 for i in s[1:1+n_atom]]
                if key == "distance" and atoms[0] > atoms[1]:
                    atoms = atoms[::-1]
                if key == "angle" and atoms[0] > atoms[2]:
                    atoms = atoms[::-1]
                if key == "dihedral" and atoms[1] > atoms[2]:
                    atoms = atoms[::-1]
                if any([i<0 for i in atoms]):
                    raise RuntimeError("Atom numbers must start from 1")
                if any([i>=molecule.na for i in atoms]):
                    raise RuntimeError("Constraints refer to higher atom indices than the number of atoms")
                objs.append([classes[0](*atoms)])
                if mode == "freeze":
                    vals.append([[None]])
                elif mode in ["set", "scan"]:
                    if key == "distance": x1 = float(s[1+n_atom]) * ang2bohr
                    else: x1 = float(s[1+n_atom])*np.pi/180.0
                    if mode == "set":
                        vals.append([[x1]])
                    else:
                        if key == "distance": x2 = float(s[2+n_atom]) * ang2bohr
                        else: x2 = float(s[2+n_atom])*np.pi/180.0
                        nstep = int(s[3+n_atom])
                        vals.append([[i] for i in list(np.linspace(x1,x2,nstep))])
            elif key in ["rotation"]:
                # User can only specify ranges of atoms
                atoms = uncommadash(s[1])
                sel = coords.reshape(-1,3)[atoms,:]  * ang2bohr
                sel -= np.mean(sel, axis=0)
                rg = np.sqrt(np.mean(np.sum(sel**2, axis=1)))
                if mode == "freeze":
                    for cls in classes:
                        objs.append([cls(atoms, coords, {}, w=rg)])
                        vals.append([[None]])
                elif mode in ["set", "scan"]:
                    objs.append([cls(atoms, coords, {}, w=rg) for cls in classes])
                    # Get the axis
                    u = np.array([float(s[i]) for i in range(2, 5)])
                    u /= np.linalg.norm(u)
                    # Get the angle
                    theta1 = float(s[5]) * np.pi / 180
                    if np.abs(theta1) > np.pi * 0.9:
                        print("Large rotation: Your constraint may not work")
                    if mode == "set":
                        c = np.cos(theta1/2.0)
                        s = np.sin(theta1/2.0)
                        q = np.array([c, u[0]*s, u[1]*s, u[2]*s])
                        fac, _ = calc_fac_dfac(c)
                        v1 = fac*q[1]*rg
                        v2 = fac*q[2]*rg
                        v3 = fac*q[3]*rg
                        vals.append([[v1, v2, v3]])
                    elif mode == "scan":
                        theta2 = float(s[6]) * np.pi / 180
                        if np.abs(theta2) > np.pi * 0.9:
                            print("Large rotation: Your constraint may not work")
                        steps = int(s[7])
                        # To alleviate future confusion:
                        # There is one group of three constraints that we are going to scan over in one dimension.
                        # Here we create one group of constraint values.
                        # We will add triplets of constraint values to this group
                        vs = []
                        for theta in np.linspace(theta1, theta2, steps):
                            c = np.cos(theta/2.0)
                            s = np.sin(theta/2.0)
                            q = np.array([c, u[0]*s, u[1]*s, u[2]*s])
                            fac, _ = calc_fac_dfac(c)
                            v1 = fac*q[1]*rg
                            v2 = fac*q[2]*rg
                            v3 = fac*q[3]*rg
                            vs.append([v1, v2, v3])
                        vals.append(vs)
    if len(objs) != len(vals):
        raise RuntimeError("objs and vals should be the same length")
    valgrps = [list(itertools.chain(*i)) for i in list(itertools.product(*vals))]
    objs = list(itertools.chain(*objs))
    return objs, valgrps

def get_delta_prime_trm(v, X, G, H, IC, verbose=False):
    """
    Returns the Newton-Raphson step given a multiple of the diagonal
    added to the Hessian, the expected decrease in the energy, and
    the derivative of the step length w/r.t. v.

    Parameters
    ----------
    v : float
        Number that is added to the Hessian diagonal
    X : np.ndarray
        Flat array of Cartesian coordinates in atomic units
    G : np.ndarray
        Flat array containing internal gradient
    H : np.ndarray
        Square array containing internal Hessian
    IC : InternalCoordinates
        Object describing the internal coordinate system
    verbose : bool
        Print diagnostic messages

    Returns
    -------
    dy : np.ndarray
        The internal coordinate step
    expect : float
        Expected change of the objective function
    dy_prime : float
        Derivative of the internal coordinate step size w/r.t. v
    """
    if IC is not None:
        GC, HC = IC.augmentGH(X, G, H) if IC.haveConstraints() else (G, H)
    else:
        GC, HC = (G, H)
    HT = HC + v*np.eye(len(HC))
    # The constrained degrees of freedom should not have anything added to diagonal
    for i in range(len(G), len(GC)):
        HT[i, i] = 0.0
    if verbose:
        seig = sorted(np.linalg.eig(HT)[0])
        print("sorted(eig) : % .5e % .5e % .5e ... % .5e % .5e % .5e" % (seig[0], seig[1], seig[2], seig[-3], seig[-2], seig[-1]))
    try:
        Hi = invert_svd(HT)
    except:
        print ("\x1b[1;91mSVD Error - increasing v by 0.001 and trying again\x1b[0m")
        return get_delta_prime_trm(v+0.001, X, G, H, IC)
    dyc = flat(-1 * np.dot(Hi,col(GC)))
    dy = dyc[:len(G)]
    d_prime = flat(-1 * np.dot(Hi, col(dyc)))[:len(G)]
    dy_prime = np.dot(dy,d_prime)/np.linalg.norm(dy)
    # sol = flat(0.5*row(dy)*np.matrix(H)*col(dy))[0] + np.dot(dy,G)
    sol = flat(0.5*multi_dot([row(dy),H,col(dy)]))[0] + np.dot(dy,G)
    return dy, sol, dy_prime

def get_delta_prime_rfo(alpha, X, G, H, IC, verbose=False):
    """
    Return the restricted-step rational functional optimization
    step, given a particular value of alpha. The step is given by:
    1) Solving the generalized eigenvalue problem
    [[0 G]  = lambda * [[1 0] * vec ,
     [G H]]             [0 S]]
       where the LHS matrix is called the augmented Hessian,
       and S is alpha times the identity (starting value 1.0).
    2) Dividing vec through by the 0th element, and keeping the rest
    This function also calculates the derivative of the norm of the step
    with respect to alpha, which allows trust_step() to rapidly find
    the RS-RFO step that satisfies a desired step length.

    Currently does not work with constraints, and gives equivalent performance
    to the trust radius method.

    Parameters
    ----------
    alpha : float
        Multiple of the identity in the S-matrix
    X : np.ndarray
        Flat array of Cartesian coordinates in atomic units
    G : np.ndarray
        Flat array containing internal gradient
    H : np.ndarray
        Square array containing internal Hessian
    IC : InternalCoordinates
        Object describing the internal coordinate system
    verbose : bool
        Print diagnostic messages

    Returns
    -------
    dy : np.ndarray
        The internal coordinate step
    expect : float
        Expected change of the objective function
    dy_prime : float
        Derivative of the internal coordinate step size w/r.t. v
    """
    try:
        import scipy
    except ImportError:
        raise ImportError("RFO optimization requires scipy package. If this becomes important in the future, scipy will become a required dependency.")
    if IC.haveConstraints():
        raise RuntimeError("Still need to implement RFO with constraints")
    S = alpha*np.eye(len(H))
    # Augmented Hessian matrix
    AH = np.zeros((H.shape[0]+1, H.shape[1]+1), dtype=float)
    AH[1:, 1:] = H
    AH[0, 1:] = G
    AH[1:, 0] = G
    B = np.zeros_like(AH)
    B[0,0] = 1.0
    B[1:,1:] = S
    # Solve the generalized eigenvalue problem
    AHeig, AHvec = scipy.linalg.eigh(AH, b=B)
    lmin = AHeig[0]
    # print "AH eigenvalues: %.5e %.5e %.5e ... %.5e %.5e %.5e" % (AHeig[0],AHeig[1],AHeig[2],AHeig[-3],AHeig[-2],AHeig[-1])
    vmin = np.array(AHvec[:, 0]).flatten()
    dy = (vmin / vmin[0])[1:]
    nu = alpha*lmin
    # Now get eigenvectors of the Hessian
    Heig, Hvec = sorted_eigh(H, asc=True)
    Hvec = np.array(Hvec)
    dyprime2 = 0
    dy2 = 0
    for i in range(H.shape[0]):
        dyprime2 += np.dot(Hvec[:,i].T,G)**2/(Heig[i]-nu)**3
        dy2 += np.dot(Hvec[:,i].T,G)**2/(Heig[i]-nu)**2
    dyprime2 *= (2*lmin)/(1+alpha*np.dot(dy,dy))
    expect = lmin/2*(1+multi_dot([row(dy),S,col(dy)]))[0]
    dyprime1 = dyprime2 / (2*np.sqrt(dy2))
    return dy, expect, dyprime1

def get_delta_prime(v, X, G, H, IC, rfo, verbose=False):
    """
    Return the internal coordinate step given a parameter "v".
    "v" refers to the multiple of the identity added to the Hessian
    in trust-radius Newton Raphson (TRM), and the multiple of the
    identity on the RHS matrix in rational function optimization (RFO).
    Note that reasonable default values are v = 0.0 in TRM and 1.0 in RFO.

    Parameters
    ----------
    v : float
        Number that is added to the Hessian diagonal
    X : np.ndarray
        Flat array of Cartesian coordinates in atomic units
    G : np.ndarray
        Flat array containing internal gradient
    H : np.ndarray
        Square array containing internal Hessian
    IC : InternalCoordinates
        Object describing the internal coordinate system
    rfo : bool
        If True, use rational functional optimization, otherwise use trust-radius method
    verbose : bool
        Print diagnostic messages

    Returns
    -------
    dy : np.ndarray
        The internal coordinate step
    expect : float
        Expected change of the objective function
    dy_prime : float
        Derivative of the internal coordinate step size w/r.t. v
    """
    if rfo:
        return get_delta_prime_rfo(v, X, G, H, IC, verbose)
    else:
        return get_delta_prime_trm(v, X, G, H, IC, verbose)

def trust_step(target, v0, X, G, H, IC, rfo, verbose=False):
    """
    Apply an iteration formula to find the trust radius step,
    given the target value of the trust radius.

    Parameters
    ----------
    target : float
        Target size of the trust radius step
    v0 : float
        Initial guess for Number that is added to the Hessian diagonal
    X : np.ndarray
        Flat array of Cartesian coordinates in atomic units
    G : np.ndarray
        Flat array containing internal gradient
    H : np.ndarray
        Square array containing internal Hessian
    IC : InternalCoordinates
        Object describing the internal coordinate system
    rfo : bool
        If True, use rational functional optimization, otherwise use trust-radius method
    verbose : bool
        Print diagnostic messages

    Returns
    -------
    dy : np.ndarray
        The internal coordinate step with the desired size
    sol : float
        Expected change of the objective function
    """
    dy, sol, dy_prime = get_delta_prime(v0, X, G, H, IC, rfo, verbose)
    ndy = np.linalg.norm(dy)
    if ndy < target:
        return dy, sol
    v = v0
    niter = 0
    ndy_last = 0
    # Store the minimum norm in case we give up
    m_ndy = ndy
    m_dy = dy.copy()
    m_sol = sol
    while True:
        v += (1-ndy/target)*(ndy/dy_prime)
        dy, sol, dy_prime, = get_delta_prime(v, X, G, H, IC, rfo, verbose)
        ndy = np.linalg.norm(dy)
        if verbose: print("v = %.5f dy -> target = %.5f -> %.5f" % (v, ndy, target))
        if np.abs((ndy-target)/target) < 0.001:
            return dy, sol
        # With Lagrange multipliers it may be impossible to go under a target step size
        elif niter > 10 and np.abs(ndy_last-ndy)/ndy < 0.001:
            return dy, sol
        niter += 1
        ndy_last = ndy
        if ndy < m_ndy:
            m_ndy = ndy
            m_dy = dy.copy()
            m_sol = sol
        # Break out of infinite oscillation loops
        if niter%100 == 99:
            print("trust_step hit niter = 100, randomizing")
            v += np.random.random() * niter / 100
        if niter%1000 == 999:
            print ("trust_step hit niter = 1000, giving up")
            return m_dy, m_sol

class Froot(object):
    """
    Object describing a function of the internal coordinate step
    length, which returns the Cartesian coordinate step length minus
    the trust radius.

    This is an object instead of a function mainly because we want the
    Brent root-finding method to read and write extra attributes of
    this function and not just its value, for example: Did we converge
    to a root? Under what conditions are we allowed to exit the algorithm?
    """
    def __init__(self, trust, v0, X, G, H, IC, params):
        self.counter = 0
        self.stores = {}
        self.trust = trust
        self.target = trust
        self.above_flag = False
        self.stored_arg = None
        self.stored_val = None
        self.brentFailed = False
        self.params = params
        self.v0 = v0
        self.X = X
        self.G = G
        self.H = H
        self.IC = IC

    def evaluate(self, trial):
        """
        This is a one-argument "function" that is called by brent_wiki which takes
        an internal coordinate step length as input, and returns the Cartesian coordinate
        step length (minus the target) as output.
        """
        v0 = self.v0
        X = self.X
        G = self.G
        H = self.H
        IC = self.IC
        trust = self.trust
        if trial == 0.0:
            self.from_above = False
            return -trust
        else:
            if trial in self.stores:
                cnorm = self.stores[trial]
                self.from_above = False
            else:
                dy, expect = trust_step(trial, v0, X, G, H, IC, self.params.rfo, self.params.verbose)
                cnorm = getCartesianNorm(X, dy, IC, self.params.enforce, self.params.verbose)
                # Early "convergence"; this signals whether we have found a valid step that is
                # above the current target, but below the original trust radius. This happens
                # when the original trust radius fails, and we reduce the target step-length
                # as a contingency
                self.from_above = (self.above_flag and not IC.bork and cnorm < trust)
                self.stores[trial] = cnorm
                self.counter += 1
            # Store the largest trial value with cnorm below the target
            if cnorm-self.target < 0:
                if self.stored_val is None or cnorm > self.stored_val:
                    self.stored_arg = trial
                    self.stored_val = cnorm
            if self.params.verbose: print("dy(i): %.4f dy(c) -> target: %.4f -> %.4f%s" % (trial, cnorm, self.target, " (done)" if self.from_above else ""))
            return cnorm-self.target

def recover(molecule, IC, X, gradx, X_hist, Gx_hist, params):
    """
    Recover from a failed optimization.

    Parameters
    ----------
    molecule : Molecule
        Molecule object for rebuilding internal coordinates
    IC : InternalCoordinates
        Object describing the current internal coordinate system
    X : np.ndarray
        Nx3 array of Cartesian coordinates in atomic units
    gradx : np.ndarray
        Nx3 array of Cartesian gradients in atomic units
    X_hist : list
        List of previous Cartesian coordinates
    Gx_hist : list
        List of previous Cartesian gradients
    params : OptParams
        Pass optimization parameters to Hessian rebuild

    Returns
    -------
    Y : np.ndarray
        New internal coordinates
    G : np.ndarray
        New internal gradients
    H : np.ndarray
        New internal Hessian
    """
    newmol = deepcopy(molecule)
    newmol.xyzs[0] = X.reshape(-1,3) * bohr2ang
    newmol.build_topology()
    IC1 = IC.__class__(newmol, connect=IC.connect, addcart=IC.addcart, build=False)
    if IC.haveConstraints(): IC1.getConstraints_from(IC)
    if IC1 != IC:
        print("\x1b[1;94mInternal coordinate system may have changed\x1b[0m")
        if IC.repr_diff(IC1) != "":
            print(IC.repr_diff(IC1))
    IC = IC1
    IC.resetRotations(X)
    if isinstance(IC, DelocalizedInternalCoordinates):
        IC.build_dlc(X)
    H0 = IC.guess_hessian(X)
    if params.reset:
        H = H0.copy()
    else:
        H = RebuildHessian(IC, H0, X_hist, Gx_hist, params)
    Y = IC.calculate(X)
    G = IC.calcGrad(X, gradx)
    return Y, G, H, IC

class OptParams(object):
    """
    Container for optimization parameters.
    The parameters used to be contained in the command-line "args",
    but this was dropped in order to call Optimize() from another script.
    """
    def __init__(self, **kwargs):
        self.enforce = kwargs.get('enforce', False)
        self.epsilon = kwargs.get('epsilon', 1e-5)
        self.check = kwargs.get('check', 0)
        self.verbose = kwargs.get('verbose', False)
        self.reset = kwargs.get('reset', False)
        self.rfo = kwargs.get('rfo', False)
        self.trust = kwargs.get('trust', 0.1)
        self.tmax = kwargs.get('tmax', 0.3)
        self.maxiter = kwargs.get('maxiter', 300)
        self.qccnv = kwargs.get('qccnv', False)
        self.molcnv = kwargs.get('molcnv', False)
        self.Convergence_energy = kwargs.get('convergence_energy', 1e-6)
        self.Convergence_grms = kwargs.get('convergence_grms', 3e-4)
        self.Convergence_gmax = kwargs.get('convergence_gmax', 4.5e-4)
        self.Convergence_drms = kwargs.get('convergence_drms', 1.2e-3)
        self.Convergence_dmax = kwargs.get('convergence_dmax', 1.8e-3)
        self.molpro_convergence_gmax = kwargs.get('molpro_convergence_gmax', 3e-4)
        self.molpro_convergence_dmax = kwargs.get('molpro_convergence_dmax', 1.2e-3)
        # CI optimizations sometimes require tiny steps
        self.meci = kwargs.get('meci', False)


class OPT_STATE(object):
    """ This describes the state of an OptObject during the optimization process
    """
    NEEDS_EVALUATION = 0  # convergence has not been evaluated -> calcualte Energy, Forces
    SKIP_EVALUATION  = 1  # We know this is not yet converged -> skip Energy
    CONVERGED        = 2
    FAILED           = 3  # optimization failed with no recovery option
    

class OptObject(object):
    def __init__(self, coords, molecule, IC, engine, trust, dirname, xyzout=None, xyzout2=None):
        """
        Container for molecule to be optimized.
    
        Parameters
        ----------
        coords : np.ndarray
            Nx3 array of Cartesian coordinates in atomic units
        molecule : Molecule
            Molecule object (Units Angstrom)
        IC : InternalCoordinates
            Object describing the internal coordinate system
        engine : Engine
            Object containing methods for calculating energy and gradient
        xyzout : str, optional
            Output file name for writing the progress of the optimization.
            Overwrites parameter to Optimizer
        xyzout2 : str, optional
            Output file name for writing the last frame of optimization.
            Overwrites parameter to Optimizer
        """
        
        self.state = OPT_STATE.NEEDS_EVALUATION
        
        self.coords = coords
        self.IC = IC
        self.molecule = molecule
        self.progress = deepcopy(molecule)
        self.progress2 = deepcopy(molecule)
        self.engine = engine
        self.dirname = dirname
        self.xyzout = xyzout
        self.xyzout2 = xyzout2

        self.trust = trust
        
        # Initial Hessian
        self.H0 = IC.guess_hessian(coords)
        self.H = self.H0.copy()
        # Cartesian coordinates
        self.X = coords.copy()
        # Initial energy and gradient
        self.E, self.gradx = engine.calc(coords, dirname)
        self.progress.qm_energies = [self.E]
        # Initial internal coordinates
        q0 = IC.calculate(self.coords)
        self.Gq = IC.calcGrad(self.X, self.gradx)
        # The optimization variables are the internal coordinates.
        self.Y = q0.copy()
        self.G = np.array(self.Gq).flatten()
        # Loop of optimization
        self.Iteration = 0
        self.CoordCounter = 0

        # Print initial iteration
        self.gradxc = IC.calcGradProj(self.X, self.gradx) if self.IC.haveConstraints() else self.gradx.copy()
        self.atomgrad = np.sqrt(np.sum((self.gradxc.reshape(-1,3))**2, axis=1))
        self.rms_gradient = np.sqrt(np.mean(self.atomgrad**2))
        self.max_gradient = np.max(self.atomgrad)
        print("Step %4i :" % self.Iteration, end=' '),
        print("Gradient = %.3e/%.3e (rms/max) Energy = % .10f" % (self.rms_gradient, self.max_gradient, self.E))
        self.progress.xyzs = [coords.copy().reshape(-1, 3) * bohr2ang]
        self.progress.comms = ['Iteration %i Energy % .8f' % (self.Iteration, self.E)]
        self.X_hist = [self.X]
        self.Gx_hist = [self.gradx]
        self.trustprint = "="
        self.ForceRebuild = False    
        self.newmol = None
        
        # values we need to keep from optimizer.setp() to optimizer.evaluateStep()
        self.farConstraints = None
        self.conSatisfied   = None
        self.cnorm = None
        self.Eprev = None
        self.expect= None           
        self.dy    = None
        self.Yprev = None
        self.Xprev = None
        self.Gprev = None

<<<<<<< HEAD
    def currentCoordinatesA(self):
        return self.X.reshape(-1,3) * bohr2ang

    def getCartesianNorm(self, dy, enforce, verbose):
        return getCartesianNorm(self.X, dy, self.IC, enforce, verbose)
=======
    def getCartesianNorm(self, enforce, verbose):
        return getCartesianNorm(self.X, self.dy, self.IC, enforce, verbose)
>>>>>>> 943e2255


    def get_delta_prime(self, v0, rfo):
        return get_delta_prime(v0, self.X, self.G, self.H, self.IC, rfo)

        
    def createFroot(self, v0, params):
        return Froot(self.trust, v0, self.X, self.G, self.H, self.IC, params)
    
    
    def recover(self, params):
        (self.Y, self.G, self.H, self.IC) = \
            recover(self.molecule, self.IC, self.X, self.gradx, self.X_hist, self.Gx_hist, params)
        
        
    def trust_step(self, iopt, v0, rfo, verbose):
        return trust_step(iopt, v0, self.X, self.G, self.H, self.IC, rfo, verbose)
        
        
    def newCartesian(self, enforce, verbose):
        if self.IC.haveConstraints() and enforce:
            self.X = self.IC.newCartesian_withConstraint(self.X, self.dy, verbose)
        else:
            self.X = self.IC.newCartesian(self.X, self.dy, verbose=verbose)
            
    def calcEnergyForce(self):
        ### Calculate Energy and Gradient ###
        self.E, self.gradx = self.engine.calc(self.X, self.dirname)
        ### Check Convergence ###
        # Add new Cartesian coordinates and gradients to history
        self.progress.xyzs.append(self.X.reshape(-1,3) * bohr2ang)
        self.progress.qm_energies.append(self.E)
        self.progress.comms.append('Iteration %i Energy % .8f' % (self.Iteration, self.E))
        
        
    def calcGradProj(self):
        self.gradxc = self.IC.calcGradProj(self.X, self.gradx) if self.IC.haveConstraints() else self.gradx.copy()
        

    def RebuildHessian(self, params):
        self.H = RebuildHessian(self.IC, self.H0, self.X_hist, self.Gx_hist, params)


class OPT_RESULT(Enum):
    CONVERGED = 1
    NOT_CONVERGED = 0
    FAILED = -1    
        

class Optimizer(object):
    def __init__(self, params, xyzout=None, xyzout2=None):
        """
        Optimizer of molecules.
    
        Parameters
        ----------
        params : OptParams object
            Contains optimization parameters (really just a struct)
        xyzout : str, optional
            Output file name for writing the progress of the optimization.
        xyzout2 : str, optional
            Output file name for writing the last frame of optimization.
        """
    
        self.params = params;
        self.xyzout = xyzout;
        self.xyzout2 = xyzout2;
        

        if self.params.meci:
            self.thre_rj = 1e-4
        else:
            self.thre_rj = 1e-2

        # Threshold for "low quality step" which decreases trust radius.
        self.ThreLQ = 0.25
        # Threshold for "high quality step" which increases trust radius.
        self.ThreHQ = 0.75
        # Convergence criteria
        self.Convergence_energy = self.params.Convergence_energy
        self.Convergence_grms = self.params.Convergence_grms
        self.Convergence_gmax = self.params.Convergence_gmax
        self.Convergence_drms = self.params.Convergence_drms
        self.Convergence_dmax = self.params.Convergence_dmax
        # Approximate Molpro convergence criteria
        # Approximate b/c Molpro appears to evaluate criteria in normal coordinates instead of cartesian coordinates.
        self.molpro_convergence_gmax = self.params.molpro_convergence_gmax
        self.molpro_convergence_dmax = self.params.molpro_convergence_dmax
    
    
    def step(self, optObj):
        """
        Perform one step of the optimization
    
        Parameters
        ----------
        optObj:     object containing molecule to optimize
                    This stores all the stated concerning the optimization of this
                    molecules
        Returns
        -------
            np.array[NAtoms,3] with updated coordinates in Angstrom
        """

        params = self.params

        if np.isnan(optObj.G).any():
            raise RuntimeError("Gradient contains nan - check output and temp-files for possible errors")
        if np.isnan(optObj.H).any():
            raise RuntimeError("Hessian contains nan - check output and temp-files for possible errors")
        optObj.Iteration += 1
        if (optObj.Iteration%5) == 0:
            optObj.engine.clearCalcs()
            optObj.IC.clearCache()
        # At the start of the loop, the function value, gradient and Hessian are known.
        Eig = sorted(np.linalg.eigh(optObj.H)[0])
        Emin = min(Eig).real
        if params.rfo:
            v0 = 1.0
        elif Emin < params.epsilon:
            v0 = params.epsilon-Emin
        else:
            v0 = 0.0
        if params.verbose: optObj.IC.Prims.printRotations()
        if len(Eig) >= 6:
            print("Hessian Eigenvalues: %.5e %.5e %.5e ... %.5e %.5e %.5e" % (Eig[0],Eig[1],Eig[2],Eig[-3],Eig[-2],Eig[-1]))
        else:
            print("Hessian Eigenvalues:", ' '.join("%.5e" % i for i in Eig))
        # Are we far from constraint satisfaction?
        optObj.farConstraints = optObj.IC.haveConstraints() and optObj.IC.getConstraintViolation(optObj.X) > 1e-1
        optObj.conSatisfied = not optObj.IC.haveConstraints() or optObj.IC.getConstraintViolation(optObj.X) < 1e-2
        ### OBTAIN AN OPTIMIZATION STEP ###
        # The trust radius is to be computed in Cartesian coordinates.
        # First take a full-size Newton Raphson step
        optObj.dy, optObj.expect, _ = optObj.get_delta_prime(v0, params.rfo)
        # Internal coordinate step size
        inorm = np.linalg.norm(optObj.dy)
        # Cartesian coordinate step size
        optObj.cnorm = optObj.getCartesianNorm(params.enforce, params.verbose)
        if params.verbose: print("dy(i): %.4f dy(c) -> target: %.4f -> %.4f" % (inorm, optObj.cnorm, optObj.trust))
        # If the step is above the trust radius in Cartesian coordinates, then
        # do the following to reduce the step length:
        if optObj.cnorm > 1.1 * optObj.trust:
            # This is the function f(inorm) = cnorm-target that we find a root
            # for obtaining a step with the desired Cartesian step size.
            froot = optObj.createFroot(v0, params)
            froot.stores[inorm] = optObj.cnorm
            # Find the internal coordinate norm that matches the desired
            # Cartesian coordinate norm
            iopt = brent_wiki(froot.evaluate, 0.0, inorm, optObj.trust, cvg=0.1, obj=froot, verbose=params.verbose)
            if froot.brentFailed and froot.stored_arg is not None:
                if params.verbose: print ("\x1b[93mUsing stored solution at %.3e\x1b[0m" % froot.stored_val)
                iopt = froot.stored_arg
            elif optObj.IC.bork:
                for i in range(3):
                    froot.target /= 2
                    if params.verbose: print ("\x1b[93mReducing target to %.3e\x1b[0m" % froot.target)
                    froot.above_flag = True
                    iopt = brent_wiki(froot.evaluate, 0.0, iopt, froot.target, cvg=0.1, verbose=params.verbose)
                    if not optObj.IC.bork: break
            LastForce = optObj.ForceRebuild
            optObj.ForceRebuild = False
            if optObj.IC.bork:
                print("\x1b[91mInverse iteration for Cartesians failed\x1b[0m")
                # This variable is added because IC.bork is unset later.
                optObj.ForceRebuild = True
            else:
                if params.verbose: print("\x1b[93mBrent algorithm requires %i evaluations\x1b[0m" % froot.counter)
            ##### Force a rebuild of the coordinate system
            if optObj.ForceRebuild:
                if LastForce:
                    print("\x1b[1;91mFailed twice in a row to rebuild the coordinate system\x1b[0m")
                    if optObj.IC.haveConstraints():
                        raise ValueError("Cannot continue a constrained optimization; please implement constrained optimization in Cartesian coordinates")
                    else:
                        print("\x1b[93mContinuing in Cartesian coordinates\x1b[0m")
                        optObj.IC = CartesianCoordinates(optObj.newmol)
                optObj.CoordCounter = 0
                optObj.recover(params)
                print("\x1b[1;93mSkipping optimization step\x1b[0m")
                optObj.Iteration -= 1
                
                optObj.state = OPT_STATE.SKIP_EVALUATION
                return
            
            ##### End Rebuild
            # Finally, take an internal coordinate step of the desired length.
            optObj.dy, optObj.expect = optObj.trust_step(iopt, v0, params.rfo, params.verbose)
<<<<<<< HEAD
            optObj.cnorm = optObj.getCartesianNorm(optObj.dy, params.enforce, params.verbose)
=======
            optObj.cnorm = optObj.getCartesianNorm(params.enforce, params.verbose)
>>>>>>> 943e2255
        ### DONE OBTAINING THE STEP ###
        # Dot product of the gradient with the step direction
        Dot = -np.dot(optObj.dy/np.linalg.norm(optObj.dy), optObj.G/np.linalg.norm(optObj.G))
        # Whether the Cartesian norm comes close to the trust radius
        bump = optObj.cnorm > 0.8 * optObj.trust
        # Before updating any of our variables, copy current variables to "previous"
        optObj.Yprev = optObj.Y.copy()
        optObj.Xprev = optObj.X.copy()
        optObj.Gprev = optObj.G.copy()
        optObj.Eprev = optObj.E
        ### Update the Internal Coordinates ###
        optObj.Y += optObj.dy
        optObj.newCartesian(params.enforce, params.verbose)
        
        optObj.state = OPT_STATE.NEEDS_EVALUATION
    
    
    def evaluateStep(self, optObj):        
        """
        Evaluate last call to step() given that the energy and gradient
        have been updated in the optObj.
    
        Parameters
        ----------
        optObj:     object containing molecule to optimize
                    This stores all the stated concerning the optimization of this
                    molecules
        Returns
        -------
        RESULT: OPT_RESULT
            an indicator if the optimization has converged
        """
        
        assert optObj.state == OPT_STATE.NEEDS_EVALUATION
        
        params = self.params
        xyzout = self.xyzout  if self.xyzout  is not None else optObj.xyzout
        xyzout2= self.xyzout2 if self.xyzout2 is not None else optObj.xyzout2
        
        if xyzout is not None:
            optObj.progress.write(xyzout)


        # Project out the degrees of freedom that are constrained
        optObj.calcGradProj()
        atomgrad = np.sqrt(np.sum((optObj.gradxc.reshape(-1,3))**2, axis=1))
        rms_gradient = np.sqrt(np.mean(atomgrad**2))
        rms_displacement, max_displacement = calc_drms_dmax(optObj.X, optObj.Xprev)
        max_gradient = np.max(atomgrad)
        # The ratio of the actual energy change to the expected change
        Quality = (optObj.E-optObj.Eprev)/optObj.expect
        Converged_energy = np.abs(optObj.E-optObj.Eprev) < self.Convergence_energy
        Converged_grms = rms_gradient                < self.Convergence_grms
        Converged_gmax = max_gradient                < self.Convergence_gmax
        Converged_drms = rms_displacement            < self.Convergence_drms
        Converged_dmax = max_displacement            < self.Convergence_dmax
        BadStep = Quality < 0
        # Molpro defaults for convergence
        molpro_converged_gmax = max_gradient         < self.molpro_convergence_gmax
        molpro_converged_dmax = max_displacement     < self.molpro_convergence_dmax
        # Print status
        print("Step %4i :" % optObj.Iteration, end=' '),
        print("Displace = %s%.3e\x1b[0m/%s%.3e\x1b[0m (rms/max)" % ("\x1b[92m" if Converged_drms else "\x1b[0m", rms_displacement, "\x1b[92m" if Converged_dmax else "\x1b[0m", max_displacement), end=' '),
        print("Trust = %.3e (%s)" % (optObj.trust, optObj.trustprint), end=' '),
        print("Grad%s = %s%.3e\x1b[0m/%s%.3e\x1b[0m (rms/max)" % ("_T" if optObj.IC.haveConstraints() else "", "\x1b[92m" if Converged_grms else "\x1b[0m", rms_gradient, "\x1b[92m" if Converged_gmax else "\x1b[0m", max_gradient), end=' '),
        # print "Dy.G = %.3f" % Dot,
        print("E (change) = % .10f (%s%+.3e\x1b[0m) Quality = %s%.3f\x1b[0m" % (optObj.E, "\x1b[91m" if BadStep else ("\x1b[92m" if Converged_energy else "\x1b[0m"), optObj.E-optObj.Eprev, "\x1b[91m" if BadStep else "\x1b[0m", Quality))
        if optObj.IC is not None and optObj.IC.haveConstraints():
            optObj.IC.printConstraints(optObj.X, thre=1e-3)
        if isinstance(optObj.IC, PrimitiveInternalCoordinates):
            idx = np.argmax(np.abs(optObj.dy))
            iunit = np.zeros_like(optObj.dy)
            iunit[idx] = 1.0
            print("Along %s %.3f" % (optObj.IC.Internals[idx], np.dot(optObj.dy/np.linalg.norm(optObj.dy), iunit)))
        
        if Converged_energy and Converged_grms and Converged_drms and Converged_gmax and Converged_dmax and optObj.conSatisfied:
            print("Converged! =D")
            # _exec("touch energy.txt") #JS these two lines used to make a energy.txt file using the final energy
            if optObj.dirname is not None:
                with open("energy.txt","w") as f:
                    print("% .10f" % optObj.E, file=f)
            optObj.progress2.xyzs = [optObj.X.reshape(-1,3) * bohr2ang] #JS these two lines used to make a opt.xyz file along with the if statement below.
            optObj.progress2.comms = ['Iteration %i Energy % .8f' % (optObj.Iteration, optObj.E)]
            if xyzout2 is not None:
                optObj.progress2.write(xyzout2) #This contains the last frame of the trajectory.
                
            optObj.state = OPT_STATE.CONVERGED
            return OPT_RESULT.CONVERGED
        
        if optObj.Iteration > params.maxiter:
            print("Maximum iterations reached (%i); increase --maxiter for more" % params.maxiter)
            optObj.state = OPT_STATE.FAILED
            return OPT_RESULT.FAILED
        
        if params.qccnv and Converged_grms and (Converged_drms or Converged_energy) and optObj.conSatisfied:
            print("Converged! (Q-Chem style criteria requires grms and either drms or energy)")
            # _exec("touch energy.txt") #JS these two lines used to make a energy.txt file using the final energy
            with open("energy.txt","w") as f:
                print("% .10f" % optObj.E, file=f)
            optObj.progress2.xyzs = [optObj.X.reshape(-1,3) * bohr2ang] #JS these two lines used to make a opt.xyz file along with the if statement below.
            optObj.progress2.comms = ['Iteration %i Energy % .8f' % (optObj.Iteration, optObj.E)]
            if xyzout2 is not None:
                optObj.progress2.write(xyzout2) #This contains the last frame of the trajectory.
            optObj.state = OPT_STATE.CONVERGED
            return OPT_RESULT.CONVERGED
        
        if params.molcnv and molpro_converged_gmax and (molpro_converged_dmax or Converged_energy) and optObj.conSatisfied:
            print("Converged! (Molpro style criteria requires gmax and either dmax or energy) This is approximate since convergence checks are done in cartesian coordinates.")
            # _exec("touch energy.txt") #JS these two lines used to make a energy.txt file using the final energy
            with open("energy.txt","w") as f:
                print("% .10f" % optObj.E, file=f)
            optObj.progress2.xyzs = [optObj.X.reshape(-1,3) * 0.529177] #JS these two lines used to make a opt.xyz file along with the if statement below.
            optObj.progress2.comms = ['Iteration %i Energy % .8f' % (optObj.Iteration, optObj.E)]
            if xyzout2 is not None:
                optObj.progress2.write(xyzout2) #This contains the last frame of the trajectory.
            optObj.state = OPT_STATE.CONVERGED
            return OPT_RESULT.CONVERGED

        ### Adjust Trust Radius and/or Reject Step ###
        # If the trust radius is under thre_rj then do not reject.
        # This code rejects steps / reduces trust radius only if we're close to satisfying constraints;
        # it improved performance in some cases but worsened for others.
        rejectOk = (optObj.trust > self.thre_rj and optObj.E > optObj.Eprev and (Quality < -10 or not optObj.farConstraints))
        # This statement was added to prevent
        # some occasionally observed infinite loops
        if optObj.farConstraints: rejectOk = False
        # rejectOk = (trust > thre_rj and E > Eprev)
        if Quality <= self.ThreLQ:
            # For bad steps, the trust radius is reduced
            if not optObj.farConstraints:
                optObj.trust = max(0.0 if params.meci else self.Convergence_drms, optObj.trust/2)
                optObj.trustprint = "\x1b[91m-\x1b[0m"
            else:
                optObj.trustprint = "="
        elif Quality >= self.ThreHQ: # and bump:
            if optObj.trust < params.tmax:
                # For good steps, the trust radius is increased
                optObj.trust = min(np.sqrt(2)*optObj.trust, params.tmax)
                optObj.trustprint = "\x1b[92m+\x1b[0m"
            else:
                optObj.trustprint = "="
        else:
            optObj.trustprint = "="
        if Quality < -1 and rejectOk:
            # Reject the step and take a smaller one from the previous iteration
            optObj.trust = max(0.0 if params.meci else self.Convergence_drms, min(optObj.trust, optObj.cnorm/2))
            optObj.trustprint = "\x1b[1;91mx\x1b[0m"
            optObj.Y = optObj.Yprev.copy()
            optObj.X = optObj.Xprev.copy()
            optObj.G = optObj.Gprev.copy()
            optObj.E = optObj.Eprev
            
            optObj.state = OPT_STATE.NEEDS_EVALUATION
            return OPT_RESULT.NOT_CONVERGED

        # Steps that are bad, but are very small (under thre_rj) are not rejected.
        # This is because some systems (e.g. formate) have discontinuities on the
        # potential surface that can cause an infinite loop
        if Quality < -1:
            if optObj.trust < self.thre_rj: print("\x1b[93mNot rejecting step - trust below %.3e\x1b[0m" % self.thre_rj)
            elif optObj.E < optObj.Eprev: print("\x1b[93mNot rejecting step - energy decreases\x1b[0m")
            elif optObj.farConstraints: print("\x1b[93mNot rejecting step - far from constraint satisfaction\x1b[0m")
        # Append steps to history (for rebuilding Hessian)
        optObj.X_hist.append(optObj.X)
        optObj.Gx_hist.append(optObj.gradx)
        ### Rebuild Coordinate System if Necessary ###
        # Check to see whether the coordinate system has changed
        check = False
        # Reinitialize certain variables (i.e. DLC and rotations)
        reinit = False
        if optObj.IC.largeRots():
            print("Large rotations - reinitializing coordinates")
            reinit = True
        if optObj.IC.bork:
            print("Failed inverse iteration - reinitializing coordinates")
            check = True
            reinit = True
        # Check the coordinate system every (N) steps
        if (optObj.CoordCounter == (params.check - 1)) or check:
            optObj.newmol = deepcopy(optObj.molecule)
            optObj.newmol.xyzs[0] = optObj.X.reshape(-1,3) * bohr2ang

            optObj.newmol.build_topology()
            IC1 = optObj.IC.__class__(optObj.newmol, build=False, connect=optObj.IC.connect, addcart=optObj.IC.addcart)
            if optObj.IC.haveConstraints(): IC1.getConstraints_from(optObj.IC)
            if IC1 != optObj.IC:
                print("\x1b[1;94mInternal coordinate system may have changed\x1b[0m")
                if optObj.IC.repr_diff(IC1) != "":
                    print(optObj.IC.repr_diff(IC1))
                reinit = True
                optObj.IC = IC1
            optObj.CoordCounter = 0
        else:
            optObj.CoordCounter += 1
        # Reinitialize the coordinates (may happen even if coordinate system does not change)
        UpdateHessian = True
        if reinit:
            optObj.IC.resetRotations(optObj.X)
            if isinstance(optObj.IC, DelocalizedInternalCoordinates):
                optObj.IC.build_dlc(optObj.X)
            optObj.H0 = optObj.IC.guess_hessian(optObj.coords)
            optObj.RebuildHessian(params)
            UpdateHessian = False
            optObj.Y = optObj.IC.calculate(optObj.X)
        optObj.Gq = optObj.IC.calcGrad(optObj.X, optObj.gradx)
        optObj.G = np.array(optObj.Gq).flatten()

        ### Update the Hessian ###
        if UpdateHessian:
            # BFGS Hessian update
            Dy   = col(optObj.Y - optObj.Yprev)
            Dg   = col(optObj.G - optObj.Gprev)
            # Catch some abnormal cases of extremely small changes.
            if np.linalg.norm(Dg) < 1e-6 or np.linalg.norm(Dy) < 1e-6:
                optObj.state = OPT_STATE.NEEDS_EVALUATION 
                return OPT_RESULT.NOT_CONVERGED
            # Mat1 = (Dg*Dg.T)/(Dg.T*Dy)[0,0]
            # Mat2 = ((optObj.H*Dy)*(optObj.H*Dy).T)/(Dy.T*optObj.H*Dy)[0,0]
            Mat1 = np.dot(Dg,Dg.T)/np.dot(Dg.T,Dy)[0,0]
            Mat2 = np.dot(np.dot(optObj.H,Dy), np.dot(optObj.H,Dy).T)/multi_dot([Dy.T,optObj.H,Dy])[0,0]
            Eig = np.linalg.eigh(optObj.H)[0]
            Eig.sort()
            ndy = np.array(Dy).flatten()/np.linalg.norm(np.array(Dy))
            ndg = np.array(Dg).flatten()/np.linalg.norm(np.array(Dg))
            nhdy = np.dot(optObj.H,Dy).flatten()/np.linalg.norm(np.dot(optObj.H,Dy))
            if params.verbose:
                print("Denoms: %.3e %.3e" % (np.dot(Dg.T,Dy)[0,0], multi_dot(Dy.T,optObj.H,Dy)[0,0]), end=''),
                print("Dots: %.3e %.3e" % (np.dot(ndg, ndy), np.dot(ndy, nhdy)), end=''),
            #H1 = H.copy()
            optObj.H += Mat1-Mat2
            Eig1 = np.linalg.eigh(optObj.H)[0]
            Eig1.sort()
            if params.verbose:
                print("Eig-ratios: %.5e ... %.5e" % (np.min(Eig1)/np.min(Eig), np.max(Eig1)/np.max(Eig)))
            if np.min(Eig1) <= params.epsilon and params.reset:
                print("Eigenvalues below %.4e (%.4e) - returning guess" % (params.epsilon, np.min(Eig1)))
                optObj.H = optObj.IC.guess_hessian(optObj.coords)
            # Then it's on to the next loop iteration!
            
        optObj.state = OPT_STATE.NEEDS_EVALUATION
        return OPT_RESULT.NOT_CONVERGED
    
def Optimize(coords, molecule, IC, engine, dirname, params, xyzout=None, xyzout2=None):
    """
    Optimize the geometry of a molecule.

    Parameters
    ----------
    coords : np.ndarray
        Nx3 array of Cartesian coordinates in atomic units
    molecule : Molecule
        Molecule object
    IC : InternalCoordinates
        Object describing the internal coordinate system
    engine : Engine
        Object containing methods for calculating energy and gradient
    params : OptParams object
        Contains optimization parameters (really just a struct)
    xyzout : str, optional
        Output file name for writing the progress of the optimization.

    Returns
    -------
    progress: Molecule
        A molecule object for opt trajectory and energies
    """

    optzer = Optimizer(params, xyzout, xyzout2);
    
    optObj  = OptObject(coords, molecule, IC, engine, params.trust, dirname)
    
    
    # take a step based on grad in optObj
    optzer.step(optObj)
    
    ### Calculate new Energy and Gradient ###
    if optObj.state == OPT_STATE.NEEDS_EVALUATION: 
        optObj.calcEnergyForce()
    
    while optzer.evaluateStep(optObj) is OPT_RESULT.NOT_CONVERGED:
        optzer.step(optObj)
        if optObj.state == OPT_STATE.NEEDS_EVALUATION: 
            optObj.calcEnergyForce()

        
    return optObj.progress

    
def CheckInternalGrad(coords, molecule, IC, engine, dirname, verbose=False):
    """ Check the internal coordinate gradient using finite difference. """
    # Initial energy and gradient
    E, gradx = engine.calc(coords, dirname)
    # Initial internal coordinates
    q0 = IC.calculate(coords)
    Gq = IC.calcGrad(coords, gradx)
    for i in range(len(q0)):
        dq = np.zeros_like(q0)
        dq[i] += 1e-4
        x1 = IC.newCartesian(coords, dq, verbose)
        EPlus, _ = engine.calc(x1, dirname)
        dq[i] -= 2e-4
        x1 = IC.newCartesian(coords, dq, verbose)
        EMinus, _ = engine.calc(x1, dirname)
        fdiff = (EPlus-EMinus)/2e-4
        print("%s : % .6e % .6e % .6e" % (IC.Internals[i], Gq[i], fdiff, Gq[i]-fdiff))

def CalcInternalHess(coords, molecule, IC, engine, dirname, verbose=False):
    """
    Calculate the internal coordinate Hessian using finite difference.
    Don't remember when was the last time I used it.
    """
    # Initial energy and gradient
    E, gradx = engine.calc(coords, dirname)
    # Initial internal coordinates
    q0 = IC.calculate(coords)
    for i in range(len(q0)):
        dq = np.zeros_like(q0)
        dq[i] += 1e-4
        x1 = IC.newCartesian(coords, dq, verbose)
        EPlus, _ = engine.calc(x1, dirname)
        dq[i] -= 2e-4
        x1 = IC.newCartesian(coords, dq, verbose)
        EMinus, _ = engine.calc(x1, dirname)
        fdiff = (EPlus+EMinus-2*E)/1e-6
        print("%s : % .6e" % (IC.Internals[i], fdiff))

def print_msg():
    print("""
    #==========================================================================#
    #| If this code has benefited your research, please support us by citing: |#
    #|                                                                        |#
    #| Wang, L.-P.; Song, C.C. (2016) "Geometry optimization made simple with |#
    #| translation and rotation coordinates", J. Chem, Phys. 144, 214108.     |#
    #| http://dx.doi.org/10.1063/1.4952956                                    |#
    #==========================================================================#
    """)

def WriteDisplacements(coords, M, IC, dirname, verbose):
    """
    Write coordinate files containing animations
    of displacements along the internal coordinates.

    Parameters
    ----------
    coords : np.ndarray
        Flat array of Cartesian coordinates in a.u.
    M : Molecule
        Molecule object allowing writing of files
    IC : InternalCoordinates
        The internal coordinate system
    dirname : str
        Directory name for files to be written
    verbose : bool
        Print diagnostic messages
    """
    for i in range(len(IC.Internals)):
        x = []
        for j in np.linspace(-0.3, 0.3, 7):
            if j != 0:
                dq = np.zeros(len(IC.Internals))
                dq[i] = j
                x1 = IC.newCartesian(coords, dq, verbose=verbose)
            else:
                x1 = coords.copy()
            displacement = np.sqrt(np.sum((((x1-coords) * bohr2ang).reshape(-1,3))**2, axis=1))
            rms_displacement = np.sqrt(np.mean(displacement**2))
            max_displacement = np.max(displacement)
            if j != 0:
                dx = (x1-coords)*np.abs(j)*2/max_displacement
            else:
                dx = 0.0
            x.append((coords+dx).reshape(-1,3) * bohr2ang)
            print(i, j, "Displacement (rms/max) = %.5f / %.5f" % (rms_displacement, max_displacement), "(Bork)" if IC.bork else "(Good)")
        M.xyzs = x
        M.write("%s/ic_%03i.xyz" % (dirname, i))

def get_molecule_engine(**kwargs):
    """
    Parameters
    ----------
    args : namespace
        Command line arguments from argparse
    Changed to

    Returns
    -------
    Molecule
        Molecule object containing necessary optimization info
    Engine
        Engine object containing methods for calculating energy and gradient
    """
    ## Read radii from the command line.
    # Ions should have radii of zero.
    arg_radii = kwargs.get('radii', ["Na","0.0","Cl","0.0","K","0.0"])
    # print(arg_radii)
    if (len(arg_radii) % 2) != 0:
        raise RuntimeError("Must have an even number of arguments for radii")
    nrad = int(len(arg_radii) / 2)
    radii = {}
    for i in range(nrad):
        radii[arg_radii[2*i].capitalize()] = float(arg_radii[2*i+1])

    ### Set up based on which quantum chemistry code we're using.
    qchem = kwargs.get('qchem', False)
    psi4 = kwargs.get('psi4', False)
    gmx = kwargs.get('gmx', False)
    molpro = kwargs.get('molpro', False)
    qcengine = kwargs.get('qcengine', False)
    molproexe = kwargs.get('molproexe', None)
    pdb = kwargs.get('pdb', None)
    frag = kwargs.get('frag', False)
    inputf = kwargs.get('input')
    meci = kwargs.get('meci', False)
    meci_sigma = kwargs.get('meci_sigma')
    meci_alpha = kwargs.get('meci_alpha')
    nt = kwargs.get('nt', None)

    if sum([qchem, psi4, gmx, molpro, qcengine]) > 1:
        raise RuntimeError("Do not specify more than one of --qchem, --psi4, --gmx, --molpro, --qcengine")
    if sum([qchem, psi4, gmx, molpro, qcengine, meci]) > 1:
        raise RuntimeError("Do not specify --qchem, --psi4, --gmx, --molpro, --qcengine with --meci")
    if qchem:
        # The file from which we make the Molecule object
        if pdb is not None:
            # If we pass the PDB, then read both the PDB and the Q-Chem input file,
            # then copy the Q-Chem rem variables over to the PDB
            M = Molecule(pdb, radii=radii, fragment=frag)
            M1 = Molecule(inputf, radii=radii)
            for i in ['qctemplate', 'qcrems', 'elem', 'qm_ghost', 'charge', 'mult']:
                if i in M1: M[i] = M1[i]
        else:
            M = Molecule(inputf, radii=radii)
        engine = QChem(M)
        if nt is not None:
            engine.set_nt(nt)
    elif gmx:
        M = Molecule(inputf, radii=radii, fragment=frag)
        if pdb is not None:
            M = Molecule(pdb, radii=radii, fragment=frag)
        if 'boxes' in M.Data:
            del M.Data['boxes']
        engine = Gromacs(M)
        if nt is not None:
            raise RuntimeError("--nt not configured to work with --gmx yet")
    elif psi4:
        engine = Psi4()
        engine.load_psi4_input(inputf)
        if pdb is not None:
            M = Molecule(pdb, radii=radii, fragment=frag)
            M1 = engine.M
            for i in ['elem']:
                if i in M1: M[i] = M1[i]
        else:
            M = engine.M
            M.top_settings['radii'] = radii
        if nt is not None:
            engine.set_nt(nt)
    elif molpro:
        engine = Molpro()
        engine.load_molpro_input(inputf)
        M = engine.M
        if nt is not None:
            engine.set_nt(nt)
        if molproexe is not None:
            engine.set_molproexe(molproexe)
    elif qcengine:
        schema = kwargs.get('qcschema', False)
        if schema is False:
            raise RuntimeError("QCEngineAPI option requires a QCSchema")

        program = kwargs.get('qce_program', False)
        if program is False:
            raise RuntimeError("QCEngineAPI option requires a qce_program option")

        engine = QCEngineAPI(schema, program)
        M = engine.M
    else:
        set_tcenv()
        tcin = load_tcin(inputf)
        if pdb is not None:
            M = Molecule(pdb, radii=radii, fragment=frag)
        else:
            if not os.path.exists(tcin['coordinates']):
                raise RuntimeError("TeraChem coordinate file does not exist")
            M = Molecule(tcin['coordinates'], radii=radii, fragment=frag)
        M.charge = tcin['charge']
        M.mult = tcin.get('spinmult',1)
        if meci:
            engine = TeraChem_CI(M, tcin, meci_sigma, meci_alpha)
        else:
            engine = TeraChem(M, tcin)
            if 'guess' in tcin:
                for f in tcin['guess'].split():
                    if not os.path.exists(f):
                        raise RuntimeError("TeraChem input file specifies guess %s but it does not exist\nPlease include this file in the same folder as your input" % f)
        if nt is not None:
            raise RuntimeError("--nt not configured to work with terachem yet")

    arg_coords = kwargs.get('coords', None)
    if arg_coords is not None:
        M1 = Molecule(arg_coords)
        M1 = M1[-1]
        M.xyzs = M1.xyzs

    return M, engine


def run_optimizer(**kwargs):

    params = OptParams(**kwargs)

    # Get the Molecule and engine objects needed for optimization
    M, engine = get_molecule_engine(**kwargs)

    # Get calculation prefix and temporary directory name
    arg_prefix = kwargs.get('prefix', None) #prefix for output file and temporary directory
    inputf = kwargs.get('input') # TeraChem or Q-Chem input file
    prefix = arg_prefix if arg_prefix is not None else os.path.splitext(inputf)[0]
    dirname = prefix+".tmp"
    if not os.path.exists(dirname):
        os.makedirs(dirname)
    else:
        print("%s exists ; make sure nothing else is writing to the folder" % dirname)
        # Remove existing scratch files in ./run.tmp/scr to avoid confusion
        for f in ['c0', 'ca0', 'cb0']:
            if os.path.exists(os.path.join(dirname, 'scr', f)):
                os.remove(os.path.join(dirname, 'scr', f))

    # QC-specific scratch folder
    qcdir = kwargs.get('qdir', None) #Provide an initial qchem scratch folder (e.g. supplied initial guess
    qchem = kwargs.get('qchem', False)
    if qcdir is not None:
        if not qchem:
            raise RuntimeError("--qcdir only valid if --qchem is specified")
        if not os.path.exists(qcdir):
            raise RuntimeError("--qcdir points to a folder that doesn't exist")
        shutil.copytree(qcdir, os.path.join(dirname, "run.d"))
        engine.M.edit_qcrems({'scf_guess':'read'})
        engine.qcdir = True

    # Get initial coordinates in bohr
    coords = M.xyzs[0].flatten() * ang2bohr

    # Read in the constraints
    constraints = kwargs.get('constraints', None) #Constraint input file (optional)

    if constraints is not None:
        Cons, CVals = ParseConstraints(M, open(constraints).read())
    else:
        Cons = None
        CVals = None

    #=========================================#
    #| Set up the internal coordinate system |#
    #=========================================#
    # First item in tuple: The class to be initialized
    # Second item in tuple: Whether to connect nonbonded fragments
    # Third item in tuple: Whether to throw in all Cartesians (no effect if second item is True)
    CoordSysDict = {'cart':(CartesianCoordinates, False, False),
                    'prim':(PrimitiveInternalCoordinates, True, False),
                    'dlc':(DelocalizedInternalCoordinates, True, False),
                    'hdlc':(DelocalizedInternalCoordinates, False, True),
                    'tric':(DelocalizedInternalCoordinates, False, False)}
    coordsys = kwargs.get('coordsys', 'tric')
    CoordClass, connect, addcart = CoordSysDict[coordsys.lower()]

    IC = CoordClass(M, build=True, connect=connect, addcart=addcart, constraints=Cons, cvals=CVals[0] if CVals is not None else None)

    # Auxiliary functions (will not do optimization)
    displace = kwargs.get('discplace', False) # Write out the displacements of the coordinates.
    verbose = kwargs.get('verbose', False)
    if displace:
        WriteDisplacements(coords, M, IC, dirname, verbose)
        return

    fdcheck = kwargs.get('fdcheck', False) # Check internal coordinate gradients using finite difference..
    if fdcheck:
        IC.Prims.checkFiniteDifference(coords)
        CheckInternalGrad(coords, M, IC.Prims, engine, dirname, verbose)
        return

    # Print out information about the coordinate system
    if isinstance(IC, CartesianCoordinates):
        print("%i Cartesian coordinates being used" % (3*M.na))
    else:
        print("%i internal coordinates being used (instead of %i Cartesians)" % (len(IC.Internals), 3*M.na))
    print(IC)

    if Cons is None:
        # Run a standard geometry optimization
        if prefix == os.path.splitext(inputf)[0]:
            xyzout = prefix+"_optim.xyz"
            xyzout2="opt.xyz"
        else:
            xyzout = prefix+".xyz"
            xyzout2="opt.xyz"
        progress = Optimize(coords, M, IC, engine, dirname, params, xyzout,xyzout2)
    else:
        # Run a constrained geometry optimization
        if isinstance(IC, (CartesianCoordinates, PrimitiveInternalCoordinates)):
            raise RuntimeError("Constraints only work with delocalized internal coordinates")
        Mfinal = None
        for ic, CVal in enumerate(CVals):
            if len(CVals) > 1:
                print("---=== Scan %i/%i : Constrained Optimization ===---" % (ic+1, len(CVals)))
            IC = CoordClass(M, build=True, connect=connect, addcart=addcart, constraints=Cons, cvals=CVal)
            IC.printConstraints(coords, thre=-1)
            if len(CVals) > 1:
                xyzout = prefix+"_scan-%03i.xyz" % ic
                xyzout2="opt.xyz"
            elif prefix == os.path.splitext(kwargs['input'])[0]:
                xyzout = prefix+"_optim.xyz"
                xyzout2="opt.xyz"
            else:
                xyzout = prefix+".xyz"
                xyzout2="opt.xyz"
            progress = Optimize(coords, M, IC, engine, dirname, params, xyzout, xyzout2)
            # update the structure for next optimization in SCAN (by CNH)
            M.xyzs[0] = progress.xyzs[-1]
            coords = progress.xyzs[-1].flatten() * ang2bohr
            if Mfinal:
                Mfinal += progress[-1]
            else:
                Mfinal = progress[-1]
            cNames, cVals = IC.getConstraintTargetVals()
            comment = ', '.join(["%s = %.2f" % (cName, cVal) for cName, cVal in zip(cNames, cVals)])
            Mfinal.comms[-1] = "Scan Cycle %i/%i ; %s ; %s" % (ic+1, len(CVals), comment, progress.comms[-1])
            print
        Mfinal.write('scan-final.xyz')
    print_msg()
    return progress

def main():
    """Read user's input"""

    parser = argparse.ArgumentParser()
    parser.add_argument('--coordsys', type=str, default='tric', help='Coordinate system: "cart" for Cartesian, "prim" for Primitive (a.k.a redundant), '
                        '"dlc" for Delocalized Internal Coordinates, "hdlc" for Hybrid Delocalized Internal Coordinates, "tric" for Translation-Rotation'
                        'Internal Coordinates (default).')
    parser.add_argument('--qchem', action='store_true', help='Run optimization in Q-Chem (pass Q-Chem input).')
    parser.add_argument('--psi4', action='store_true', help='Compute gradients in Psi4.')
    parser.add_argument('--gmx', action='store_true', help='Compute gradients in Gromacs (requires conf.gro, topol.top, shot.mdp).')
    parser.add_argument('--meci', action='store_true', help='Compute minimum-energy conical intersection or crossing point between two SCF solutions (TeraChem only).')
    parser.add_argument('--meci_sigma', type=float, default=3.5, help='Sigma parameter for MECI optimization.')
    parser.add_argument('--meci_alpha', type=float, default=0.025, help='Alpha parameter for MECI optimization.')
    parser.add_argument('--molpro', action='store_true', help='Compute gradients in Molpro.')
    parser.add_argument('--molproexe', type=str, default=None, help='Specify absolute path of Molpro executable.')
    parser.add_argument('--molcnv', action='store_true', help='Use Molpro style convergence criteria instead of the default.')
    parser.add_argument('--prefix', type=str, default=None, help='Specify a prefix for output file and temporary directory.')
    parser.add_argument('--displace', action='store_true', help='Write out the displacements of the coordinates.')
    parser.add_argument('--fdcheck', action='store_true', help='Check internal coordinate gradients using finite difference..')
    parser.add_argument('--enforce', action='store_true', help='Enforce exact constraints (activated when constraints are almost satisfied)')
    parser.add_argument('--epsilon', type=float, default=1e-5, help='Small eigenvalue threshold.')
    parser.add_argument('--check', type=int, default=0, help='Check coordinates every N steps to see whether it has changed.')
    parser.add_argument('--verbose', action='store_true', help='Write out the displacements.')
    parser.add_argument('--reset', action='store_true', help='Reset Hessian when eigenvalues are under epsilon.')
    parser.add_argument('--rfo', action='store_true', help='Use rational function optimization (default is trust-radius Newton Raphson).')
    parser.add_argument('--trust', type=float, default=0.1, help='Starting trust radius.')
    parser.add_argument('--tmax', type=float, default=0.3, help='Maximum trust radius.')
    parser.add_argument('--maxiter', type=int, default=300, help='Maximum number of optimization steps.')
    parser.add_argument('--radii', type=str, nargs="+", default=["Na","0.0"], help='List of atomic radii for coordinate system.')
    parser.add_argument('--pdb', type=str, help='Provide a PDB file name with coordinates and resids to split the molecule.')
    parser.add_argument('--coords', type=str, help='Provide coordinates to override the TeraChem input file / PDB file. The LAST frame will be used.')
    parser.add_argument('--frag', action='store_true', help='Fragment the internal coordinate system by deleting bonds between residues.')
    parser.add_argument('--qcdir', type=str, help='Provide an initial qchem scratch folder (e.g. supplied initial guess).')
    parser.add_argument('--qccnv', action='store_true', help='Use Q-Chem style convergence criteria instead of the default.')
    parser.add_argument('--nt', type=int, help='Specify number of threads for running in parallel (for TeraChem this should be number of GPUs)')
    parser.add_argument('input', type=str, help='TeraChem or Q-Chem input file')
    parser.add_argument('constraints', type=str, nargs='?', help='Constraint input file (optional)')
    print('geometric-optimize called with the following command line:')
    print(' '.join(sys.argv))
    args = parser.parse_args(sys.argv[1:])
    # Run the optimizer.
    run_optimizer(**vars(args))

if __name__ == "__main__":
    main()<|MERGE_RESOLUTION|>--- conflicted
+++ resolved
@@ -953,16 +953,11 @@
         self.Xprev = None
         self.Gprev = None
 
-<<<<<<< HEAD
     def currentCoordinatesA(self):
         return self.X.reshape(-1,3) * bohr2ang
 
-    def getCartesianNorm(self, dy, enforce, verbose):
-        return getCartesianNorm(self.X, dy, self.IC, enforce, verbose)
-=======
     def getCartesianNorm(self, enforce, verbose):
         return getCartesianNorm(self.X, self.dy, self.IC, enforce, verbose)
->>>>>>> 943e2255
 
 
     def get_delta_prime(self, v0, rfo):
@@ -1151,11 +1146,8 @@
             ##### End Rebuild
             # Finally, take an internal coordinate step of the desired length.
             optObj.dy, optObj.expect = optObj.trust_step(iopt, v0, params.rfo, params.verbose)
-<<<<<<< HEAD
-            optObj.cnorm = optObj.getCartesianNorm(optObj.dy, params.enforce, params.verbose)
-=======
             optObj.cnorm = optObj.getCartesianNorm(params.enforce, params.verbose)
->>>>>>> 943e2255
+
         ### DONE OBTAINING THE STEP ###
         # Dot product of the gradient with the step direction
         Dot = -np.dot(optObj.dy/np.linalg.norm(optObj.dy), optObj.G/np.linalg.norm(optObj.G))
