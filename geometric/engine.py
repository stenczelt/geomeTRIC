--- conflicted
+++ resolved
@@ -402,21 +402,8 @@
         # Run TeraChem
         subprocess.check_call('terachem run.in > run.out', cwd=dirname, shell=True)
         # Extract energy and gradient
-<<<<<<< HEAD
-        try:
-            subprocess.call("awk '/FINAL ENERGY/ {p=$3} /Correlation Energy/ {p+=$5} /FINAL Target State Energy/ {p=$5} END {printf \"%.10f\\n\", p}' run.out > energy.txt", cwd=dirname, shell=True)
-            subprocess.call("awk '/Gradient units are Hartree/,/Net gradient/ {if ($1 ~ /^-?[0-9]/) {print}}' run.out > grad.txt", cwd=dirname, shell=True)
-            subprocess.call("awk 'BEGIN {s=0} /SPIN S-SQUARED/ {s=$3} END {printf \"%.6f\\n\", s}' run.out > s-squared.txt", cwd=dirname, shell=True)
-            energy = float(open(os.path.join(dirname,'energy.txt')).readlines()[0].strip())
-            gradient = np.loadtxt(os.path.join(dirname,'grad.txt')).flatten()
-            s2 = float(open(os.path.join(dirname,'s-squared.txt')).readlines()[0].strip())
-        except (OSError, IOError, RuntimeError, subprocess.CalledProcessError):
-            raise TeraChemEngineError
-        return {'energy':energy, 'gradient':gradient, 's2':s2}
-=======
         result = self.read_result(dirname)
         return result
->>>>>>> 67ef662d
 
     def calc_wq_new(self, coords, dirname):
         wq = getWorkQueue()
@@ -450,25 +437,16 @@
 
     def read_result(self, dirname):
         # Extract energy and gradient
-<<<<<<< HEAD
-        subprocess.call("awk '/FINAL ENERGY/ {p=$3} /Correlation Energy/ {p+=$5} /FINAL Target State Energy/ {p=$5} END {printf \"%.10f\\n\", p}' run.out > energy.txt", cwd=dirname, shell=True)
-        subprocess.call("awk '/Gradient units are Hartree/,/Net gradient/ {if ($1 ~ /^-?[0-9]/) {print}}' run.out > grad.txt", cwd=dirname, shell=True)
-        subprocess.call("awk 'BEGIN {s=0} /SPIN S-SQUARED/ {s=$3} END {printf \"%.6f\\n\", s}' run.out > s-squared.txt", cwd=dirname, shell=True)
-        energy = float(open(os.path.join(dirname,'energy.txt')).readlines()[0].strip())
-        gradient = np.loadtxt(os.path.join(dirname,'grad.txt')).flatten()
-        s2 = float(open(os.path.join(dirname,'s-squared.txt')).readlines()[0].strip())
-=======
         try:
-            # LPW note: Using python to call awk is not ideal and would take a bit of legwork to fix in the future.
-            subprocess.run("awk '/FINAL ENERGY/ {p=$3} /Correlation Energy/ {p+=$5} END {printf \"%.10f\\n\", p}' run.out > energy.txt", cwd=dirname, check=True, shell=True)
-            subprocess.run("awk '/Gradient units are Hartree/,/Net gradient/ {if ($1 ~ /^-?[0-9]/) {print}}' run.out > grad.txt", cwd=dirname, check=True, shell=True)
-            subprocess.run("awk 'BEGIN {s=0} /SPIN S-SQUARED/ {s=$3} END {printf \"%.6f\\n\", s}' run.out > s-squared.txt", cwd=dirname, check=True, shell=True)
+            # LPW note: Using python to call awk is not ideal and would take a bit of elbow grease to fix in the future.
+            subprocess.call("awk '/FINAL ENERGY/ {p=$3} /Correlation Energy/ {p+=$5} /FINAL Target State Energy/ {p=$5} END {printf \"%.10f\\n\", p}' run.out > energy.txt", cwd=dirname, shell=True)
+            subprocess.call("awk '/Gradient units are Hartree/,/Net gradient/ {if ($1 ~ /^-?[0-9]/) {print}}' run.out > grad.txt", cwd=dirname, shell=True)
+            subprocess.call("awk 'BEGIN {s=0} /SPIN S-SQUARED/ {s=$3} END {printf \"%.6f\\n\", s}' run.out > s-squared.txt", cwd=dirname, shell=True)
             energy = float(open(os.path.join(dirname,'energy.txt')).readlines()[0].strip())
             gradient = np.loadtxt(os.path.join(dirname,'grad.txt')).flatten()
             s2 = float(open(os.path.join(dirname,'s-squared.txt')).readlines()[0].strip())
         except (OSError, IOError, RuntimeError, subprocess.CalledProcessError):
             raise TeraChemEngineError
->>>>>>> 67ef662d
         return {'energy':energy, 'gradient':gradient, 's2':s2}
 
 class OpenMM(Engine):
